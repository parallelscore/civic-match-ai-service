from datetime import datetime
from pydantic import BaseModel, Field
from typing import List, Union, Dict, Any, Optional

from app.schemas.to_camel_schema import CamelModel


class VoterResponseItemSchema(CamelModel):
    """Schema for a voter's response to a question."""
    question_id: str
    question: str
    answer: Union[str, bool, List[str], Dict[str, Any]]
    category: Optional[str] = None


<<<<<<< HEAD
class VoterSubmissionSchema(CamelModel):
=======
class IssuePrioritySchema(BaseModel):
    """Schema for a voter's issue priorities."""
    category: str
    weight: float  # 0.0-1.0, where 1.0 is the highest priority


class VoterSubmissionSchema(BaseModel):
>>>>>>> 46ba39ea
    """Schema for a voter's submission of responses."""
    election_id: str
    citizen_id: str
    responses: List[VoterResponseItemSchema]
    completed_at: datetime = Field(default_factory=datetime.now)
    issue_priorities: Optional[List[IssuePrioritySchema]] = None


class IssueMatchDetailSchema(BaseModel):
    """Schema for detailed position comparison on a single issue."""
    issue: str
    alignment: str  # "Strongly Aligned", "Moderately Aligned", "Weakly Aligned"
    voter_position: str
    candidate_position: str


class WeightedIssueSchema(BaseModel):
    """Schema for an issue with its weight in the match calculation."""
    category: str
    weight: float
    impact_score: float  # How much this issue affected the match (0.0-1.0)


class CandidateMatchSchema(BaseModel):
    """Schema for a match result between a voter and a candidate."""
    candidate_id: str
    candidate_name: str
    candidate_title: str
    match_percentage: int  # 0-100
    confidence_score: float = 1.0
    top_aligned_issues: List[str]
    issue_matches: List[IssueMatchDetailSchema]
    weighted_issues: Optional[List[WeightedIssueSchema]]  # New field showing priority impact
    strongest_match_factors: Optional[List[str]]


class MatchResultsResponseSchema(BaseModel):
    """Schema for the response containing all match results."""
    citizen_id: str
    election_id: str
    matches: List[CandidateMatchSchema]
    generated_at: datetime = Field(default_factory=datetime.now)<|MERGE_RESOLUTION|>--- conflicted
+++ resolved
@@ -13,24 +13,13 @@
     category: Optional[str] = None
 
 
-<<<<<<< HEAD
 class VoterSubmissionSchema(CamelModel):
-=======
-class IssuePrioritySchema(BaseModel):
-    """Schema for a voter's issue priorities."""
-    category: str
-    weight: float  # 0.0-1.0, where 1.0 is the highest priority
-
-
-class VoterSubmissionSchema(BaseModel):
->>>>>>> 46ba39ea
     """Schema for a voter's submission of responses."""
     election_id: str
     citizen_id: str
     responses: List[VoterResponseItemSchema]
     completed_at: datetime = Field(default_factory=datetime.now)
-    issue_priorities: Optional[List[IssuePrioritySchema]] = None
-
+      
 
 class IssueMatchDetailSchema(BaseModel):
     """Schema for detailed position comparison on a single issue."""
@@ -38,14 +27,7 @@
     alignment: str  # "Strongly Aligned", "Moderately Aligned", "Weakly Aligned"
     voter_position: str
     candidate_position: str
-
-
-class WeightedIssueSchema(BaseModel):
-    """Schema for an issue with its weight in the match calculation."""
-    category: str
-    weight: float
-    impact_score: float  # How much this issue affected the match (0.0-1.0)
-
+      
 
 class CandidateMatchSchema(BaseModel):
     """Schema for a match result between a voter and a candidate."""
